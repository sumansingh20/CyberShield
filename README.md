<div align="center">


- bcrypt password hashing
- Role-based access control

- **Web**: Nikto, Nuclei, HTTP analyzers
- **OSINT**: Sublist3r, AssetFinder
- **Advanced**: Metasploit, Burp Suite
- **Expert**: Binary analysis, forensics


<<<<<<< HEAD
=======
</td>
</tr>
</table>

---

## � Project Vision

This platform bridges the gap between theoretical cybersecurity knowledge and practical application by providing:

- **🌐 Unified Interface**: All essential penetration testing tools accessible through a single, modern web application
- **📚 Educational Focus**: Structured learning path for new penetration testers with guided tutorials and best practices  
- **🛡️ Enterprise Security**: Production-ready authentication and authorization systems
- **🎯 Real-World Simulation**: Realistic testing environment that mirrors professional penetration testing workflows
- **🤝 Community Building**: Collaborative features for sharing knowledge and learning from peers

---

### High-Level Architecture

```mermaid
>>>>>>> 9da4a2b3
graph TB
    A[Client Browser] -->|HTTPS| B[Nginx Reverse Proxy]
    B --> C[Next.js Application]
    C --> D[Authentication Middleware]
    C --> E[API Routes]
    C --> F[Security Tools Engine]
    
    D --> G[JWT Token Service]
    D --> H[2FA Service]
    
    E --> I[MongoDB Database]
    E --> J[Rate Limiter]
    
    F --> K[Nmap Service]
    F --> L[Subdomain Service]
    F --> M[Vulnerability Scanner]
    F --> N[DNS Tools]
    
    H --> O[Email Service]
    H --> P[SMS Service]
    
    I --> Q[User Collection]
    I --> R[Scan Logs Collection]
    I --> S[OTP Collection]
```

### Technology Stack Deep Dive

#### Frontend Layer
- **Next.js 14** with App Router for modern React development
- **TypeScript** for type safety and better developer experience
- **Tailwind CSS** for utility-first styling and responsive design
- **shadcn/ui** for consistent, accessible UI components
- **Framer Motion** for smooth animations and transitions
- **React Hook Form** for efficient form handling and validation

#### Backend Layer
- **Next.js API Routes** for serverless function architecture
- **Node.js Runtime** optimized for security tool execution
- **JWT Authentication** with refresh token rotation
- **bcrypt** for secure password hashing (12 rounds)
- **Rate Limiting** using sliding window algorithm
- **Input Sanitization** with comprehensive validation layers

#### Database Layer
- **MongoDB 7.0** for flexible document storage
- **Mongoose ODM** for schema definition and data modeling
- **Connection Pooling** for optimal performance
- **Indexing Strategy** for fast query execution
- **Data Encryption** at rest and in transit

#### Security Tools Integration
- **Native CLI Wrapping** for direct tool execution
- **Sandboxed Execution** with resource limits
- **Output Parsing** with real-time streaming
- **Error Handling** with graceful degradation
- **Timeout Management** to prevent hanging processes

## ✨ Features Deep Dive

### 🔐 Complete Authentication System

Our authentication system implements enterprise-grade security standards:

- **Multi-Factor Registration**: Email, phone number, and username verification
- **Secure Login**: reCAPTCHA v3 integration with risk assessment scoring
- **Two-Factor Authentication (2FA)**: 
  - Email-based OTP with HTML templates
  - SMS integration via Twilio API
  - Time-based OTP with 5-minute expiration
  - Rate limiting (3 attempts per 15 minutes)
- **Password Security**:
  - bcrypt hashing with 12 salt rounds
  - Password strength validation (8+ chars, mixed case, numbers, symbols)
  - Secure password reset flow with OTP verification
- **Session Management**:
  - JWT access tokens (15-minute expiration)
  - Refresh tokens (7-day expiration with rotation)
  - Automatic token refresh on API calls
  - Secure HttpOnly cookie storage

### 🧰 Integrated Security Tools

#### Network Discovery & Enumeration

**Port Scanner (Nmap Integration)**
- **Scan Types**: TCP Connect, SYN Stealth, UDP, Ping sweeps
- **Port Ranges**: Custom ranges, top ports, all ports (1-65535)
- **Service Detection**: Version detection with OS fingerprinting
- **Output Formats**: XML, JSON, and human-readable formats
- **Performance**: Aggressive, normal, and polite timing templates
- **Safety Features**: Target validation, scan logging, rate limiting

**Subdomain Enumeration**
- **Multiple Sources**: Certificate transparency logs, DNS records, search engines
- **Tools Integrated**: Sublist3r, AssetFinder, DNSRecon
- **Passive Discovery**: Non-intrusive subdomain enumeration
- **Active Verification**: DNS resolution validation
- **Wildcard Detection**: Automatic wildcard domain filtering
- **Output Processing**: Deduplication and sorting

#### Web Application Security

**Vulnerability Scanner**
- **Nikto Integration**: Web server vulnerability assessment
- **Nuclei Templates**: 3000+ community-driven vulnerability templates
- **Custom Checks**: SQL injection, XSS, directory traversal detection
- **SSL/TLS Analysis**: Certificate validation and cipher suite testing
- **HTTP Security Headers**: HSTS, CSP, X-Frame-Options analysis
- **Authentication Testing**: Login form and session management testing

**HTTP Analysis Tools**
- **Header Inspection**: Security headers analysis and recommendations
- **Response Analysis**: Status codes, content types, server fingerprinting
- **Cookie Security**: HttpOnly, Secure, SameSite attribute validation
- **CORS Testing**: Cross-origin resource sharing configuration analysis
- **Redirect Chains**: URL redirection analysis and open redirect detection

#### Information Gathering

**WHOIS & DNS Tools**
- **Domain Information**: Registration details, nameservers, contact information
- **DNS Record Analysis**: A, AAAA, MX, TXT, NS, SOA records
- **DNS Zone Transfers**: AXFR attempt and analysis
- **Reverse DNS**: PTR record lookups
- **DNS Security**: DNSSEC validation
- **Geolocation**: IP address geographical mapping

### 🖥️ Modern Web Interface

#### User Experience Design

**Terminal-Style Output**
- **Real-time Streaming**: Live command output with WebSocket connections
- **Syntax Highlighting**: Color-coded output for different tool types
- **Typing Animation**: Realistic terminal typing simulation
- **Command History**: Persistent history across sessions
- **Copy Functionality**: One-click copy to clipboard
- **Export Options**: Save results as TXT, JSON, or PDF

**Responsive Design**
- **Mobile-First**: Optimized for mobile devices and tablets
- **Dark/Light Themes**: System preference detection with manual override
- **Accessibility**: WCAG 2.1 AA compliance with screen reader support
- **Progressive Enhancement**: Works without JavaScript for core features
- **Performance**: Lazy loading, code splitting, and image optimization

#### Interactive Features

**Tool Configuration**
- **Guided Setup**: Step-by-step tool configuration wizards
- **Preset Profiles**: Common scan configurations for different scenarios
- **Custom Parameters**: Advanced users can modify tool-specific options
- **Validation**: Real-time input validation with helpful error messages
- **Save/Load**: Save favorite configurations for repeated use

**Results Management**
- **Search & Filter**: Full-text search across scan results
- **Comparison**: Side-by-side comparison of multiple scans
- **Sharing**: Secure sharing with team members via encrypted links
- **Notifications**: Email alerts for completed scans
- **Integration**: Export to popular penetration testing frameworks

### 🛡️ Security Features & Implementation

#### Defense in Depth Strategy

**Input Validation & Sanitization**
- **Multi-layer Validation**: Client-side, server-side, and database-level validation
- **Command Injection Prevention**: Whitelist-based input filtering with regex patterns
- **SQL Injection Protection**: Parameterized queries with Mongoose ODM
- **XSS Prevention**: Content Security Policy (CSP) with nonce-based script execution
- **Path Traversal Protection**: Sandboxed file system access with chroot jail
- **File Upload Security**: MIME type validation, size limits, virus scanning

**Authentication & Authorization**
- **Zero Trust Architecture**: Every request authenticated and authorized
- **Role-Based Access Control (RBAC)**: Admin, user, and guest permission levels
- **Session Security**: 
  - Secure cookie flags (HttpOnly, Secure, SameSite)
  - Session invalidation on suspicious activity
  - Concurrent session limiting
  - IP address validation
- **Brute Force Protection**: 
  - Account lockout after failed attempts
  - Progressive delays (exponential backoff)
  - CAPTCHA challenges for suspicious behavior
  - Geolocation-based risk assessment

**API Security**
- **Rate Limiting**: 
  - Sliding window algorithm with Redis backing
  - Per-user and per-IP rate limits
  - Different limits for authenticated vs anonymous users
  - Burst allowance for legitimate high-frequency usage
- **Request Validation**:
  - JSON schema validation for all payloads
  - Request size limits (10MB default)
  - Content-Type enforcement
  - Custom header validation
- **Response Security**:
  - Security headers (HSTS, X-Frame-Options, X-Content-Type-Options)
  - Error message sanitization
  - Information disclosure prevention
  - CORS policy enforcement

#### Network & Infrastructure Security

**Container Security**
- **Minimal Base Images**: Alpine Linux with only essential packages
- **Non-root Execution**: All processes run as unprivileged users
- **Resource Limits**: CPU, memory, and disk I/O constraints
- **Network Segmentation**: Isolated container networks with controlled communication
- **Secret Management**: External secret stores (HashiCorp Vault, Docker Secrets)
- **Image Scanning**: Automated vulnerability scanning with Trivy/Clair

**Production Deployment Security**
- **SSL/TLS Configuration**: 
  - TLS 1.3 minimum with strong cipher suites
  - HSTS with preload and includeSubDomains
  - Certificate transparency monitoring
  - OCSP stapling for certificate validation
- **Reverse Proxy Security**:
  - Nginx with security modules (ModSecurity WAF)
  - Request filtering and size limits
  - DoS protection with rate limiting
  - Gzip bomb protection
- **Database Security**:
  - MongoDB authentication with X.509 certificates
  - Network encryption with TLS
  - Field-level encryption for sensitive data
  - Regular security audits and monitoring

## 🚀 Advanced Installation & Configuration

### Development Environment Setup

#### Prerequisites Deep Dive

**System Requirements**
- **Operating System**: Linux (Ubuntu 20.04+ recommended), macOS 10.15+, Windows 10+ with WSL2
- **Hardware**: 8GB RAM minimum (16GB recommended), 20GB free disk space
- **Network**: Unrestricted internet access for tool downloads and updates
- **Permissions**: Sudo/administrator access for security tool installation

**Node.js Environment**
```bash
# Install Node.js 18+ using nvm (recommended)
curl -o- https://raw.githubusercontent.com/nvm-sh/nvm/v0.39.0/install.sh | bash
source ~/.bashrc
nvm install 18
nvm use 18

# Verify installation
node --version  # Should output v18.x.x
npm --version   # Should output 9.x.x or higher
```

**Database Setup Options**

*Option 1: Local MongoDB Installation*
```bash
# Ubuntu/Debian
wget -qO - https://www.mongodb.org/static/pgp/server-7.0.asc | sudo apt-key add -
echo "deb [ arch=amd64,arm64 ] https://repo.mongodb.org/apt/ubuntu focal/mongodb-org/7.0 multiverse" | sudo tee /etc/apt/sources.list.d/mongodb-org-7.0.list
sudo apt-get update
sudo apt-get install -y mongodb-org

# Start and enable MongoDB
sudo systemctl start mongod
sudo systemctl enable mongod

# macOS using Homebrew
brew tap mongodb/brew
brew install mongodb-community@7.0
brew services start mongodb/brew/mongodb-community
```

*Option 2: MongoDB Atlas (Cloud)*
```bash
# Create free cluster at https://cloud.mongodb.com
# Get connection string and add to .env file
MONGODB_URI=mongodb+srv://username:password@cluster.mongodb.net/unified-toolkit?retryWrites=true&w=majority
```

#### Security Tools Installation

**Core Tools Installation Script**
```bash
#!/bin/bash
# tools-install.sh - Automated security tools installation

# Update package manager
sudo apt-get update && sudo apt-get upgrade -y

# Install system dependencies
sudo apt-get install -y curl wget git python3 python3-pip golang-go

# Install Nmap
sudo apt-get install -y nmap

# Install Python-based tools
pip3 install --user sublist3r dnspython requests

# Install Go-based tools
go install github.com/tomnomnom/assetfinder@latest
go install github.com/projectdiscovery/nuclei/v2/cmd/nuclei@latest

# Install Nikto
sudo apt-get install -y nikto

# Update Nuclei templates
nuclei -update-templates

# Verify installations
echo "Verifying tool installations..."
nmap --version
sublist3r --help > /dev/null && echo "Sublist3r: OK"
assetfinder --help > /dev/null && echo "AssetFinder: OK"
nuclei --version
nikto -Version

echo "All tools installed successfully!"
```

**Docker-based Tool Installation**
```bash
# Alternative: Use Docker containers for tools
docker pull nmap/nmap
docker pull projectdiscovery/nuclei
docker pull hahwul/dalfox

# Create tool wrapper scripts
cat > /usr/local/bin/nmap-docker << 'EOF'
#!/bin/bash
docker run --rm -it nmap/nmap "$@"
EOF

chmod +x /usr/local/bin/nmap-docker
```

### � Production Deployment Strategies

#### Kubernetes Deployment

**Complete Kubernetes Configuration**
```yaml
# k8s-deployment.yaml
apiVersion: apps/v1
kind: Deployment
metadata:
  name: unified-toolkit
  labels:
    app: unified-toolkit
spec:
  replicas: 3
  selector:
    matchLabels:
      app: unified-toolkit
  template:
    metadata:
      labels:
        app: unified-toolkit
    spec:
      securityContext:
        runAsNonRoot: true
        runAsUser: 1000
        fsGroup: 1000
      containers:
      - name: unified-toolkit
        image: unified-toolkit:latest
        ports:
        - containerPort: 3000
        env:
        - name: NODE_ENV
          value: "production"
        - name: MONGODB_URI
          valueFrom:
            secretKeyRef:
              name: mongo-secret
              key: uri
        resources:
          requests:
            memory: "512Mi"
            cpu: "250m"
          limits:
            memory: "1Gi"
            cpu: "500m"
        livenessProbe:
          httpGet:
            path: /api/health
            port: 3000
          initialDelaySeconds: 30
          periodSeconds: 30
        readinessProbe:
          httpGet:
            path: /api/ready
            port: 3000
          initialDelaySeconds: 5
          periodSeconds: 10
        securityContext:
          allowPrivilegeEscalation: false
          readOnlyRootFilesystem: true
          capabilities:
            drop:
            - ALL

---
apiVersion: v1
kind: Service
metadata:
  name: unified-toolkit-service
spec:
  selector:
    app: unified-toolkit
  ports:
  - protocol: TCP
    port: 80
    targetPort: 3000
  type: LoadBalancer

---
apiVersion: networking.k8s.io/v1
kind: Ingress
metadata:
  name: unified-toolkit-ingress
  annotations:
    kubernetes.io/ingress.class: nginx
    cert-manager.io/cluster-issuer: letsencrypt-prod
    nginx.ingress.kubernetes.io/ssl-redirect: "true"
    nginx.ingress.kubernetes.io/force-ssl-redirect: "true"
spec:
  tls:
  - hosts:
    - pentesting.yourdomain.com
    secretName: unified-toolkit-tls
  rules:
  - host: pentesting.yourdomain.com
    http:
      paths:
      - path: /
        pathType: Prefix
        backend:
          service:
            name: unified-toolkit-service
            port:
              number: 80
```

#### Docker Swarm Configuration

**Production Docker Compose with Swarm**
```yaml
# docker-compose.prod.yml
version: '3.8'

services:
  app:
    image: unified-toolkit:latest
    ports:
      - "3000:3000"
    environment:
      - NODE_ENV=production
    secrets:
      - mongodb_uri
      - jwt_secret
    deploy:
      replicas: 3
      restart_policy:
        condition: on-failure
        delay: 5s
        max_attempts: 3
      update_config:
        parallelism: 1
        delay: 30s
        failure_action: rollback
      resources:
        limits:
          cpus: '0.5'
          memory: 1G
        reservations:
          cpus: '0.25'
          memory: 512M
    healthcheck:
      test: ["CMD", "curl", "-f", "http://localhost:3000/api/health"]
      interval: 30s
      timeout: 10s
      retries: 3
      start_period: 60s

  mongodb:
    image: mongo:7.0
    ports:
      - "27017:27017"
    environment:
      MONGO_INITDB_ROOT_USERNAME_FILE: /run/secrets/mongo_root_username
      MONGO_INITDB_ROOT_PASSWORD_FILE: /run/secrets/mongo_root_password
    secrets:
      - mongo_root_username
      - mongo_root_password
    volumes:
      - mongodb_data:/data/db
      - ./mongo-init.js:/docker-entrypoint-initdb.d/mongo-init.js:ro
    deploy:
      replicas: 1
      restart_policy:
        condition: on-failure
      placement:
        constraints:
          - node.role == manager

  nginx:
    image: nginx:alpine
    ports:
      - "80:80"
      - "443:443"
    volumes:
      - ./nginx.prod.conf:/etc/nginx/nginx.conf:ro
      - ./ssl-certs:/etc/nginx/ssl:ro
    deploy:
      replicas: 2
      restart_policy:
        condition: on-failure

  redis:
    image: redis:7-alpine
    command: redis-server --requirepass ${REDIS_PASSWORD}
    deploy:
      replicas: 1
      restart_policy:
        condition: on-failure

secrets:
  mongodb_uri:
    external: true
  jwt_secret:
    external: true
  mongo_root_username:
    external: true
  mongo_root_password:
    external: true

volumes:
  mongodb_data:
    driver: local
```

### 📊 Monitoring & Observability

#### Application Performance Monitoring

**Prometheus Metrics Collection**
```javascript
// lib/monitoring/metrics.js
const promClient = require('prom-client');

// Create a Registry
const register = new promClient.Registry();

// Add default metrics
promClient.collectDefaultMetrics({ register });

// Custom application metrics
const httpRequestDuration = new promClient.Histogram({
  name: 'http_request_duration_seconds',
  help: 'Duration of HTTP requests in seconds',
  labelNames: ['method', 'route', 'status'],
  buckets: [0.1, 0.5, 1, 2, 5, 10]
});

const activeScans = new promClient.Gauge({
  name: 'active_security_scans',
  help: 'Number of currently active security scans'
});

const scanDuration = new promClient.Histogram({
  name: 'security_scan_duration_seconds',
  help: 'Duration of security scans in seconds',
  labelNames: ['tool', 'target_type'],
  buckets: [5, 10, 30, 60, 120, 300, 600]
});

const failedScans = new promClient.Counter({
  name: 'failed_security_scans_total',
  help: 'Total number of failed security scans',
  labelNames: ['tool', 'error_type']
});

register.registerMetric(httpRequestDuration);
register.registerMetric(activeScans);
register.registerMetric(scanDuration);
register.registerMetric(failedScans);

module.exports = {
  register,
  httpRequestDuration,
  activeScans,
  scanDuration,
  failedScans
};
```

**Grafana Dashboard Configuration**
```json
{
  "dashboard": {
    "title": "Unified Toolkit Monitoring",
    "panels": [
      {
        "title": "HTTP Request Rate",
        "type": "graph",
        "targets": [
          {
            "expr": "rate(http_requests_total[5m])",
            "legendFormat": "{{method}} {{route}}"
          }
        ]
      },
      {
        "title": "Active Security Scans",
        "type": "stat",
        "targets": [
          {
            "expr": "active_security_scans",
            "legendFormat": "Active Scans"
          }
        ]
      },
      {
        "title": "Scan Success Rate",
        "type": "stat",
        "targets": [
          {
            "expr": "rate(successful_scans_total[5m]) / rate(total_scans_total[5m]) * 100",
            "legendFormat": "Success Rate %"
          }
        ]
      },
      {
        "title": "Error Rate by Tool",
        "type": "table",
        "targets": [
          {
            "expr": "rate(failed_security_scans_total[5m]) by (tool)",
            "legendFormat": "{{tool}}"
          }
        ]
      }
    ]
  }
}
```

#### Logging Strategy

**Structured Logging with Winston**
```javascript
// lib/logging/logger.js
const winston = require('winston');
const { ElasticsearchTransport } = require('winston-elasticsearch');

const esTransport = new ElasticsearchTransport({
  level: 'info',
  clientOpts: { node: process.env.ELASTICSEARCH_URL },
  index: 'unified-toolkit-logs'
});

const logger = winston.createLogger({
  level: process.env.LOG_LEVEL || 'info',
  format: winston.format.combine(
    winston.format.timestamp(),
    winston.format.errors({ stack: true }),
    winston.format.json(),
    winston.format.printf(({ timestamp, level, message, ...meta }) => {
      return JSON.stringify({
        timestamp,
        level,
        message,
        service: 'unified-toolkit',
        environment: process.env.NODE_ENV,
        ...meta
      });
    })
  ),
  defaultMeta: {
    service: 'unified-toolkit',
    version: process.env.npm_package_version
  },
  transports: [
    new winston.transports.Console({
      format: winston.format.combine(
        winston.format.colorize(),
        winston.format.simple()
      )
    }),
    new winston.transports.File({ 
      filename: 'logs/error.log', 
      level: 'error' 
    }),
    new winston.transports.File({ 
      filename: 'logs/combined.log' 
    })
  ]
});

// Add Elasticsearch transport in production
if (process.env.NODE_ENV === 'production') {
  logger.add(esTransport);
}

module.exports = logger;
```

### 🔧 Advanced Configuration & Tuning

#### Performance Optimization

**Database Query Optimization**
```javascript
// lib/models/optimized-queries.js
const mongoose = require('mongoose');

// Optimized user lookup with lean queries
async function findUserOptimized(userId) {
  return await User.findById(userId)
    .lean() // Returns plain JS object instead of Mongoose document
    .select('username email preferences') // Only select needed fields
    .exec();
}

// Aggregation pipeline for scan statistics
async function getScanStatistics(userId, days = 30) {
  const startDate = new Date();
  startDate.setDate(startDate.getDate() - days);
  
  return await ScanLog.aggregate([
    {
      $match: {
        userId: new mongoose.Types.ObjectId(userId),
        createdAt: { $gte: startDate }
      }
    },
    {
      $group: {
        _id: {
          tool: '$tool',
          date: { $dateToString: { format: '%Y-%m-%d', date: '$createdAt' } }
        },
        count: { $sum: 1 },
        avgDuration: { $avg: '$duration' },
        successCount: {
          $sum: { $cond: [{ $eq: ['$status', 'success'] }, 1, 0] }
        }
      }
    },
    {
      $sort: { '_id.date': -1 }
    }
  ]);
}

// Efficient pagination with cursor-based approach
async function paginateScans(userId, cursor, limit = 20) {
  const query = { userId };
  if (cursor) {
    query._id = { $lt: cursor };
  }
  
  return await ScanLog.find(query)
    .sort({ _id: -1 })
    .limit(limit)
    .lean()
    .exec();
}
```

**Caching Strategy with Redis**
```javascript
// lib/cache/redis-cache.js
const Redis = require('ioredis');
const logger = require('../logging/logger');

class CacheManager {
  constructor() {
    this.redis = new Redis({
      host: process.env.REDIS_HOST || 'localhost',
      port: process.env.REDIS_PORT || 6379,
      password: process.env.REDIS_PASSWORD,
      retryDelayOnFailover: 100,
      enableReadyCheck: false,
      maxRetriesPerRequest: null,
    });

    this.redis.on('error', (err) => {
      logger.error('Redis connection error:', err);
    });
  }

  async get(key) {
    try {
      const value = await this.redis.get(key);
      return value ? JSON.parse(value) : null;
    } catch (error) {
      logger.error('Cache get error:', error);
      return null;
    }
  }

  async set(key, value, ttl = 3600) {
    try {
      await this.redis.setex(key, ttl, JSON.stringify(value));
      return true;
    } catch (error) {
      logger.error('Cache set error:', error);
      return false;
    }
  }

  async del(key) {
    try {
      await this.redis.del(key);
      return true;
    } catch (error) {
      logger.error('Cache delete error:', error);
      return false;
    }
  }

  // Cache scan results with automatic expiration
  async cacheScanResult(scanId, result, duration = 7200) {
    const key = `scan:${scanId}`;
    return await this.set(key, {
      result,
      timestamp: Date.now(),
      ttl: duration
    }, duration);
  }

  // Implement rate limiting with sliding window
  async isRateLimited(identifier, limit, window) {
    const key = `rate_limit:${identifier}`;
    const now = Date.now();
    const pipeline = this.redis.pipeline();
    
    // Remove old entries
    pipeline.zremrangebyscore(key, 0, now - window * 1000);
    
    // Count current entries
    pipeline.zcard(key);
    
    // Add current request
    pipeline.zadd(key, now, now);
    
    // Set expiration
    pipeline.expire(key, window);
    
    const results = await pipeline.exec();
    const currentCount = results[1][1];
    
    return currentCount >= limit;
  }
}

module.exports = new CacheManager();
```

## 🛠️ Installation

### Option 1: Quick Docker Setup (Recommended)

```bash
# Clone and start with Docker Compose
git clone https://github.com/sumansingh20/Unified-Toolkit-for-New-Pen-Testers.git
cd Unified-Toolkit-for-New-Pen-Testers

# Start all services
docker-compose up -d

# Access the application
open http://localhost:3000
```

### Option 2: Manual Installation

#### Step 1: Prerequisites

| Requirement | Version | Installation |
|------------|---------|--------------|
| Node.js | 18+ | [Download](https://nodejs.org/) |
| MongoDB | 7.0+ | [Install Guide](https://docs.mongodb.com/manual/installation/) |
| Git | Latest | [Download](https://git-scm.com/) |

#### Step 2: Clone & Setup

```bash
# Clone repository
git clone https://github.com/sumansingh20/Unified-Toolkit-for-New-Pen-Testers.git
cd Unified-Toolkit-for-New-Pen-Testers

# Install dependencies  
npm install
# OR with yarn
yarn install
# OR with pnpm
pnpm install
```

#### Step 3: Environment Configuration

```bash
# Copy environment template
cp .env.template .env

# Edit configuration (required)
nano .env
```

**Essential Environment Variables:**

```env
# Database Connection
MONGODB_URI=mongodb://localhost:27017/unified-toolkit

# JWT Secrets (Generate strong secrets!)
JWT_SECRET=your-super-secret-jwt-key-min-32-chars
JWT_REFRESH_SECRET=your-refresh-secret-min-32-chars

# Email Configuration (for 2FA)
EMAIL_HOST=smtp.gmail.com
EMAIL_PORT=587
EMAIL_USER=your-email@gmail.com
EMAIL_PASS=your-app-password

# Optional: SMS (Twilio)
TWILIO_ACCOUNT_SID=your-twilio-sid
TWILIO_AUTH_TOKEN=your-twilio-token
TWILIO_PHONE_NUMBER=+1234567890

# Optional: reCAPTCHA
RECAPTCHA_SITE_KEY=your-site-key
RECAPTCHA_SECRET_KEY=your-secret-key
```

#### Step 4: Security Tools Installation

**Automated Installation (Linux/macOS):**

```bash
# Run our installation script
chmod +x scripts/install-tools.sh
./scripts/install-tools.sh
```

**Manual Installation:**

```bash
# Core tools
sudo apt-get install nmap nikto  # Ubuntu/Debian
brew install nmap nikto          # macOS

# Python tools
pip3 install sublist3r dnspython requests

# Go tools
go install github.com/tomnomnom/assetfinder@latest
go install github.com/projectdiscovery/nuclei/v2/cmd/nuclei@latest

# Update Nuclei templates
nuclei -update-templates
```

#### Step 5: Database Setup

**Option A: Local MongoDB**

```bash
# Start MongoDB service
sudo systemctl start mongod  # Linux
brew services start mongodb-community  # macOS

# Verify connection
mongo --eval "db.runCommand({connectionStatus: 1})"
```

**Option B: MongoDB Atlas (Cloud)**

1. Create account at [MongoDB Atlas](https://cloud.mongodb.com)
2. Create a free cluster
3. Get connection string
4. Update `MONGODB_URI` in `.env`

#### Step 6: Launch Application

```bash
# Development mode
npm run dev

# Production mode
npm run build
npm start

# With PM2 (recommended for production)
npm install -g pm2
pm2 start npm --name "unified-toolkit" -- start
```

### Verification Checklist

- [ ] Application accessible at `http://localhost:3000`
- [ ] Database connection successful
- [ ] Security tools responding to commands
- [ ] Email/SMS services configured (if enabled)
- [ ] No console errors in browser

### Platform-Specific Notes

#### Windows (WSL2 Recommended)

```powershell
# Enable WSL2
wsl --install

# Install Ubuntu
wsl --install -d Ubuntu

# Continue with Linux instructions inside WSL2
```

#### macOS

```bash
# Install Homebrew first
/bin/bash -c "$(curl -fsSL https://raw.githubusercontent.com/Homebrew/install/HEAD/install.sh)"

# Install required tools
brew install node mongodb-community nmap nikto
```

#### Linux (Ubuntu/Debian)

```bash
# Update package manager
sudo apt-get update && sudo apt-get upgrade -y

# Install Node.js via NodeSource
curl -fsSL https://deb.nodesource.com/setup_18.x | sudo -E bash -
sudo apt-get install -y nodejs

# Install security tools
sudo apt-get install -y nmap nikto python3-pip golang-go
```

---

### � **Netlify Deployment** (Recommended for Demo/Frontend)

#### Quick Deploy to Netlify

[![Deploy to Netlify](https://www.netlify.com/img/deploy/button.svg)](https://app.netlify.com/start/deploy?repository=https://github.com/sumansingh20/Unified-Toolkit-for-New-Pen-Testers)

#### Manual Netlify Deployment

1. **Push Code to GitHub**
   ```bash
   git add .
   git commit -m "Prepare for Netlify deployment"
   git push origin main
   ```

2. **Connect to Netlify**
   - Go to [Netlify Dashboard](https://app.netlify.com/)
   - Click "Add new site" → "Import an existing project"
   - Choose GitHub and authorize Netlify
   - Select your repository

3. **Configure Build Settings**
   ```
   Build command: pnpm build
   Publish directory: .next
   ```

4. **Set Environment Variables**
   In Netlify Dashboard → Site Settings → Environment Variables:
   ```
   MONGODB_URI=mongodb+srv://username:password@cluster.mongodb.net/unified-toolkit
   JWT_SECRET=your-super-secure-jwt-secret-min-32-chars
   JWT_REFRESH_SECRET=your-refresh-secret-min-32-chars
   NEXT_PUBLIC_SITE_URL=https://your-site-name.netlify.app
   ```

5. **Deploy**
   - Click "Deploy site"
   - Your site will be available at: `https://random-name.netlify.app`
   - Customize the domain in Site Settings

#### Important Notes for Netlify Deployment

⚠️ **Backend Limitations**: Netlify is primarily for static sites. For full functionality:
- Database operations will be limited
- Security tools (nmap, nikto) won't work on Netlify
- Consider using Netlify Functions for API endpoints

💡 **Recommended Architecture**:
- **Frontend**: Deploy to Netlify (fast, global CDN)
- **Backend/API**: Deploy to Railway, Render, or Vercel
- **Database**: MongoDB Atlas (cloud)

#### Environment Variables Setup

Essential variables for Netlify deployment:

| Variable | Description | Required |
|----------|-------------|----------|
| `MONGODB_URI` | MongoDB connection string | ✅ Yes |
| `JWT_SECRET` | JWT signing secret | ✅ Yes |
| `JWT_REFRESH_SECRET` | Refresh token secret | ✅ Yes |
| `NEXT_PUBLIC_SITE_URL` | Your Netlify site URL | ✅ Yes |
| `EMAIL_HOST` | SMTP server (optional) | ❌ No |
| `EMAIL_USER` | Email username (optional) | ❌ No |
| `EMAIL_PASS` | Email password (optional) | ❌ No |

### �🐳 Docker Deployment

1. **Using Docker Compose**
\`\`\`bash
# Build and start all services
docker-compose up -d

# View logs
docker-compose logs -f

# Stop services
docker-compose down
\`\`\`

2. **Manual Docker Build**
\`\`\`bash
# Build the image
docker build -t unified-toolkit .

# Run the container
docker run -p 3000:3000 --env-file .env unified-toolkit
\`\`\`

## 📁 Project Structure

<div align="center">

### 🏗️ **Enterprise-Grade Architecture Overview**

*Clean, Scalable, and Production-Ready Structure*

</div>

---

### 🎯 **Core Application Structure**

```
🚀 Unified-Toolkit-for-New-Pen-Testers/
```

#### 📱 **Frontend & Pages** (`app/`)
```
├── 🏠 app/                           # Next.js 14 App Router (Main Application)
│   ├── 🌐 api/                      # RESTful API Routes
│   │   ├── 🔐 auth/                 # Authentication & Security
│   │   │   ├── 🔄 change-password/   # Password management
│   │   │   ├── 🗑️ delete-account/    # Account deletion
│   │   │   ├── 📧 forgot-password/   # Password recovery
│   │   │   ├── 🚪 login/            # User authentication
│   │   │   ├── 👤 profile/          # User profile management
│   │   │   ├── 📝 register/         # Account creation
│   │   │   ├── 🔒 reset-password/   # Password reset
│   │   │   ├── ⚙️ security-settings/ # Security configurations
│   │   │   └── 📱 verify-otp/       # Two-factor authentication
│   │   │
│   │   ├── 🌱 seed/                 # Database Initialization
│   │   │   └── route.ts             # Seed data endpoints
│   │   │
│   │   └── 🛠️ tools/               # Penetration Testing APIs
│   │       ├── 🎯 advanced/         # Advanced Security Tools
│   │       │   ├── 🔐 crypto/       # Cryptography tools
│   │       │   ├── 📂 dirbuster/    # Directory enumeration
│   │       │   ├── 🕵️ forensics/    # Digital forensics
│   │       │   ├── ⚡ masscan/      # Mass port scanning
│   │       │   ├── 📱 mobile/       # Mobile security testing
│   │       │   ├── 🌐 osint/        # Open source intelligence
│   │       │   ├── 🎭 social-engineering/ # Social engineering
│   │       │   └── 📡 wireless/     # Wireless security
│   │       │
│   │       ├── 👨‍💻 expert/           # Expert-Level Tools
│   │       │   ├── 🔬 binary-analysis/    # Binary analysis
│   │       │   ├── 🚫 burpsuite/         # Burp Suite integration
│   │       │   ├── 📦 container-security/ # Container scanning
│   │       │   ├── 💣 metasploit/        # Exploitation framework
│   │       │   └── 🌐 network-analysis/  # Network analysis
│   │       │
│   │       ├── 🌍 dns/              # DNS enumeration
│   │       ├── 📋 http-headers/     # HTTP header analysis
│   │       ├── 🔍 network-scan/     # Network scanning
│   │       ├── 🗺️ nmap/             # Nmap integration
│   │       ├── 🌐 subdomain/        # Subdomain enumeration
│   │       ├── 🔍 vuln-scan/        # Vulnerability scanning
│   │       └── ❓ whois/            # WHOIS lookup
│   │
│   ├── 📊 dashboard/                # Main Control Panel
│   │   └── page.tsx                 # Dashboard interface
│   │
│   ├── 🛠️ tools/                   # Individual Tool Interfaces
│   │   ├── 🎯 advanced/             # Advanced Tool Pages
│   │   │   ├── 🔐 cryptography/     # Crypto analysis UI
│   │   │   ├── 🕵️ digital-forensics/ # Forensics interface
│   │   │   ├── 📂 directory-buster/ # Directory enumeration UI
│   │   │   ├── ⚡ masscan/          # Mass scanning interface
│   │   │   ├── 📱 mobile-security/  # Mobile testing UI
│   │   │   ├── 🌐 osint/            # OSINT tools interface
│   │   │   ├── 🎭 social-engineering/ # Social engineering UI
│   │   │   └── 📡 wireless-security/ # Wireless testing UI
│   │   │
│   │   ├── 👨‍💻 expert/              # Expert Tool Pages
│   │   │   ├── 🔬 binary-analysis/  # Binary analysis UI
│   │   │   ├── 🚫 burp-suite/       # Burp Suite interface
│   │   │   ├── ☁️ cloud-security/   # Cloud security UI
│   │   │   ├── 📦 container-security/ # Container testing UI
│   │   │   ├── 💣 metasploit/       # Exploitation interface
│   │   │   └── 🌐 network-analysis/ # Network analysis UI
│   │   │
│   │   ├── 🌍 dns-lookup/           # DNS lookup interface
│   │   ├── 📋 http-headers/         # Header analysis UI
│   │   ├── 🔍 network-scan/         # Network scanning UI
│   │   ├── 🚪 port-scanner/         # Port scanning interface
│   │   ├── 🌐 subdomain-enum/       # Subdomain enumeration UI
│   │   ├── 🔍 vuln-scanner/         # Vulnerability scanning UI
│   │   └── ❓ whois/               # WHOIS lookup interface
│   │
│   ├── 🔐 Authentication Pages/     # User Authentication Flow
│   │   ├── 🚪 login/ → page.tsx     # Login interface
│   │   ├── 📝 register/ → page.tsx  # Registration form
│   │   ├── 👤 profile/ → page.tsx   # User profile
│   │   ├── 📱 verify-otp/ → page.tsx # OTP verification
│   │   ├── 📧 forgot-password/ → page.tsx # Password recovery
│   │   └── 🔒 reset-password/ → page.tsx  # Password reset
│   │
│   ├── 🎨 globals.css               # Global styling
│   ├── 🏗️ layout.tsx               # Root application layout
│   └── 🏠 page.tsx                  # Landing page
```

#### 🧩 **Components & UI** (`components/`)
```
├── 🧩 components/                   # Reusable React Components
│   ├── 🎨 ui/                       # shadcn/ui Design System
│   │   ├── 🚨 alert.tsx             # Alert notifications
│   │   ├── 👤 avatar.tsx            # User avatars
│   │   ├── 🏷️ badge.tsx             # Status badges
│   │   ├── 🔘 button.tsx            # Interactive buttons
│   │   ├── 📋 card.tsx              # Content cards
│   │   ├── 💬 dialog.tsx            # Modal dialogs
│   │   ├── 📝 form.tsx              # Form components
│   │   ├── 📥 input.tsx             # Input fields
│   │   ├── 🏷️ label.tsx             # Form labels
│   │   ├── 📊 progress.tsx          # Progress indicators
│   │   ├── 📜 scroll-area.tsx       # Custom scrollbars
│   │   ├── 🔽 select.tsx            # Dropdown selectors
│   │   ├── 📱 sidebar.tsx           # Navigation sidebar
│   │   ├── 📊 table.tsx             # Data tables
│   │   ├── 📑 tabs.tsx              # Tab navigation
│   │   ├── 📄 textarea.tsx          # Text areas
│   │   ├── 🍞 toast.tsx             # Toast notifications
│   │   └── 💡 tooltip.tsx           # Helpful tooltips
│   │
│   ├── 📊 DashboardStats.tsx        # Real-time statistics
│   ├── ⏱️ RecentActivity.tsx        # Activity timeline
│   ├── 💻 TerminalOutput.tsx        # CLI-style output
│   ├── 🎨 theme-provider.tsx        # Theme management
│   ├── 🌈 ThemeBackground.tsx       # Dynamic backgrounds
│   ├── 🌓 ThemeToggle.tsx           # Dark/light mode
│   └── 📝 ToolForm.tsx              # Tool input forms
```

#### ⚡ **Business Logic & State** (`contexts/`, `hooks/`, `lib/`)
```
├── 🧠 contexts/                     # React Context Providers
│   ├── 🔐 AuthContext.tsx           # Authentication state
│   └── 🎨 ThemeContext.tsx          # Theme preferences
│
├── 🎣 hooks/                        # Custom React Hooks
│   ├── 📱 use-mobile.tsx            # Mobile responsiveness
│   ├── 🍞 use-toast.ts              # Toast notifications
│   └── 🌐 useApi.ts                 # API call management
│
├── 📚 lib/                          # Core Business Logic
│   ├── 🗃️ models/                   # Database Schemas
│   │   ├── 📱 OTP.ts                # Two-factor authentication
│   │   ├── 📊 ScanLog.ts            # Security scan logs
│   │   └── 👤 User.ts               # User account model
│   │
│   ├── 🛠️ utils/                    # Utility Functions
│   │   ├── 🎯 advanced-tools.ts     # Advanced tool logic
│   │   ├── 🎭 demo-account.ts       # Demo account management
│   │   ├── 📧 email.ts              # Email services
│   │   ├── 👨‍💻 expert-tools.ts      # Expert tool logic
│   │   ├── 🔑 jwt.ts                # JWT token management
│   │   ├── 📱 otp.ts                # OTP generation/validation
│   │   ├── 🛡️ security-tools.ts     # Security tool functions
│   │   └── 📲 sms.ts                # SMS services
│   │
│   ├── 🛡️ middleware/               # API Middleware
│   │   ├── 🔐 auth.ts               # Authentication middleware
│   │   └── ⏱️ rate-limit.ts         # Rate limiting
│   │
│   ├── 🗄️ mongodb.ts               # Database connection
│   └── 🔧 utils.ts                  # General utilities
```

#### 🐳 **Infrastructure & Configuration**
```
├── 🐳 Docker & Deployment/          # Container & Deployment
│   ├── 🐳 Dockerfile                # Container build instructions
│   ├── 🔧 docker-compose.yml        # Multi-service orchestration
│   ├── 🛠️ docker-compose.dev.yml    # Development environment
│   ├── 🚀 docker-compose.prod.yml   # Production environment
│   ├── 🌐 nginx.conf               # Web server configuration
│   └── 📁 nginx/                   # Nginx configurations
│       └── nginx.prod.conf         # Production web config
│
├── 🚀 Deployment Scripts/           # Automated Deployment
│   ├── 💻 deploy.ps1               # PowerShell deployment
│   ├── 🐧 deploy.sh                # Bash deployment script
│   ├── 📋 DEPLOYMENT.md            # Deployment guide
│   └── 👨‍💻 DEVELOPMENT.md          # Development guide
│
├── ⚙️ Configuration Files/          # Project Configuration
│   ├── 📦 package.json             # Dependencies & scripts
│   ├── 🔒 pnpm-lock.yaml           # Dependency lock file
│   ├── 🎨 tailwind.config.ts       # Styling configuration
│   ├── 📝 tsconfig.json            # TypeScript settings
│   ├── 🏗️ next.config.mjs          # Next.js configuration
│   ├── 🚀 next.config.optimized.mjs # Optimized build config
│   ├── 🎨 postcss.config.mjs       # CSS processing
│   └── 🧩 components.json          # UI component config
│
├── 📄 Documentation/               # Project Documentation
│   ├── 📖 README.md               # Main documentation (this file)
│   ├── 📋 PROJECT-SUMMARY.md      # Project overview
│   ├── 🧹 CLEANUP-SUMMARY.md      # Code cleanup notes
│   └── ⚖️ LICENSE                # MIT License
│
├── 🗄️ Database/                   # Database Setup
│   └── 🌱 mongo-init.js           # MongoDB initialization
│
├── 🎨 Assets/                     # Static Resources
│   └── 📁 public/                 # Public assets
│       ├── 🖼️ placeholder-logo.png  # Logo assets
│       ├── 🖼️ placeholder-logo.svg  # Vector logo
│       ├── 👤 placeholder-user.jpg  # User placeholders
│       └── 🖼️ placeholder.svg      # General placeholders
│
└── 🎨 styles/                     # Additional Styling
    └── globals.css                # Global CSS styles
```

---

<div align="center">

### 📊 **Architecture Highlights**

| Component | Technology | Purpose | Lines of Code |
|-----------|------------|---------|---------------|
| **🌐 Frontend** | Next.js 14 + TypeScript | User interface & routing | ~15,000+ |
| **🔌 API Layer** | Next.js API Routes | RESTful backend services | ~8,000+ |
| **🎨 UI Components** | shadcn/ui + Tailwind | Design system | ~5,000+ |
| **🗄️ Database** | MongoDB + Mongoose | Data persistence | ~2,000+ |
| **🔐 Authentication** | JWT + bcrypt | Security & sessions | ~3,000+ |
| **🛠️ Security Tools** | Integrated CLI tools | Penetration testing | ~6,000+ |
| **🐳 Infrastructure** | Docker + Nginx | Deployment & scaling | ~1,000+ |

### 🎯 **Key Architecture Patterns**

- **🔄 MVC Pattern**: Clean separation of concerns
- **🧩 Component-Based**: Reusable UI components
- **🌐 API-First**: RESTful service architecture
- **🔐 Security-First**: Authentication at every layer
- **📱 Mobile-First**: Responsive design principles
- **🚀 Performance-First**: Optimized for speed
- **♿ Accessibility-First**: WCAG 2.1 compliant

</div>

## 🔧 Configuration

### Environment Variables

Create a `.env` file based on `.env.template`:

\`\`\`env
# Database
MONGODB_URI=mongodb://localhost:27017/Unified-Toolkit-for-New-Pen-Testers

# JWT Secrets
JWT_SECRET=your-super-secret-jwt-key-here
JWT_REFRESH_SECRET=your-refresh-secret-here

# Email Configuration (Gmail example)
EMAIL_HOST=smtp.gmail.com
EMAIL_PORT=587
EMAIL_USER=your-email@gmail.com
EMAIL_PASS=your-app-password

# SMS Configuration (Twilio)
TWILIO_ACCOUNT_SID=your-twilio-account-sid
TWILIO_AUTH_TOKEN=your-twilio-auth-token
TWILIO_PHONE_NUMBER=+1234567890

# reCAPTCHA
RECAPTCHA_SITE_KEY=your-recaptcha-site-key
RECAPTCHA_SECRET_KEY=your-recaptcha-secret-key
\`\`\`

### Security Tools Setup

The application requires the following tools to be installed:

- **nmap** - Network port scanner
- **sublist3r** - Subdomain enumeration
- **assetfinder** - Alternative subdomain finder
- **nikto** - Web vulnerability scanner
- **nuclei** - Modern vulnerability scanner
- **whois** - Domain information lookup
- **dig** - DNS lookup utility
- **curl** - HTTP client

## 🛠️ API Documentation

### 🔐 Authentication Endpoints

| Method | Endpoint | Description | Required Fields |
|--------|----------|-------------|-----------------|
| `POST` | `/api/auth/register` | User registration | email, username, password, phone |
| `POST` | `/api/auth/login` | User authentication | email/username, password |
| `POST` | `/api/auth/verify-otp` | OTP verification | email, otp_code |
| `POST` | `/api/auth/forgot-password` | Password reset request | email |
| `POST` | `/api/auth/reset-password` | Reset with OTP | email, otp_code, new_password |
| `POST` | `/api/auth/change-password` | Change password | current_password, new_password |
| `POST` | `/api/auth/refresh` | Refresh JWT token | refresh_token |
| `DELETE` | `/api/auth/logout` | User logout | Authorization header |

### 🔧 Security Tools Endpoints

#### Network Scanning

| Method | Endpoint | Description | Parameters |
|--------|----------|-------------|------------|
| `POST` | `/api/tools/nmap` | Port scanning | target, ports, scan_type |
| `POST` | `/api/tools/masscan` | High-speed port scan | target, ports, rate |
| `POST` | `/api/tools/network-scan` | Network discovery | network_range, scan_options |

#### Web Security

| Method | Endpoint | Description | Parameters |
|--------|----------|-------------|------------|
| `POST` | `/api/tools/vuln-scan` | Vulnerability scanning | target_url, scan_depth |
| `POST` | `/api/tools/http-headers` | HTTP header analysis | target_url |
| `POST` | `/api/tools/nikto` | Web server scanner | target_url, options |

#### Information Gathering

| Method | Endpoint | Description | Parameters |
|--------|----------|-------------|------------|
| `POST` | `/api/tools/subdomain` | Subdomain enumeration | domain, tools_list |
| `POST` | `/api/tools/whois` | WHOIS information | domain |
| `POST` | `/api/tools/dns` | DNS record lookup | domain, record_type |

#### Advanced Tools

| Method | Endpoint | Description | Parameters |
|--------|----------|-------------|------------|
| `POST` | `/api/tools/advanced/osint` | OSINT investigation | target, sources |
| `POST` | `/api/tools/advanced/crypto` | Cryptographic analysis | input_data, algorithm |
| `POST` | `/api/tools/expert/metasploit` | Exploitation framework | target, payload |

### 📊 Management Endpoints

| Method | Endpoint | Description | Access Level |
|--------|----------|-------------|--------------|
| `GET` | `/api/scans` | List user scans | User |
| `GET` | `/api/scans/:id` | Get scan details | User (own scans) |
| `DELETE` | `/api/scans/:id` | Delete scan | User (own scans) |
| `GET` | `/api/stats` | User statistics | User |
| `GET` | `/api/admin/users` | User management | Admin |
| `GET` | `/api/admin/system` | System metrics | Admin |

### 📝 Request/Response Examples

#### Authentication Request

```bash
curl -X POST http://localhost:3000/api/auth/login \
  -H "Content-Type: application/json" \
  -d '{
    "email": "user@example.com",
    "password": "SecurePass123!"
  }'
```

#### Response

```json
{
  "success": true,
  "data": {
    "user": {
      "id": "user_123",
      "email": "user@example.com",
      "username": "pentester"
    },
    "tokens": {
      "access_token": "eyJhbGciOiJIUzI1NiIs...",
      "refresh_token": "eyJhbGciOiJIUzI1NiIs...",
      "expires_in": 900
    }
  }
}
```

#### Nmap Scan Request

```bash
curl -X POST http://localhost:3000/api/tools/nmap \
  -H "Authorization: Bearer YOUR_JWT_TOKEN" \
  -H "Content-Type: application/json" \
  -d '{
    "target": "scanme.nmap.org",
    "ports": "22,80,443",
    "scan_type": "syn"
  }'
```

#### Scan Response

```json
{
  "success": true,
  "scan_id": "scan_456",
  "status": "completed",
  "data": {
    "target": "scanme.nmap.org",
    "ports": [
      {
        "port": 22,
        "state": "open",
        "service": "ssh",
        "version": "OpenSSH 7.4"
      },
      {
        "port": 80,
        "state": "open", 
        "service": "http",
        "version": "Apache 2.4.7"
      }
    ],
    "scan_time": "2024-01-15T10:30:00Z",
    "duration": "5.2s"
  }
}
```

### 🚫 Error Responses

```json
{
  "success": false,
  "error": {
    "code": "VALIDATION_ERROR",
    "message": "Invalid target format",
    "details": {
      "field": "target",
      "expected": "domain or IP address"
    }
  }
}
```

### 📈 Rate Limiting

| User Type | Requests/Hour | Concurrent Scans |
|-----------|---------------|------------------|
| **Guest** | 100 | 1 |
| **User** | 1,000 | 3 |
| **Premium** | 10,000 | 10 |
| **Admin** | Unlimited | Unlimited |

---

## 🔒 Security & Compliance

### 🛡️ Security First Approach

Our platform implements multiple layers of security to protect your data and ensure safe testing:

#### Authentication & Authorization

| Feature | Implementation | Description |
|---------|----------------|-------------|
| **Multi-Factor Auth** | Email + SMS OTP | 5-minute OTP expiration |
| **Password Security** | bcrypt (12 rounds) | Complexity requirements |
| **Session Management** | JWT + Refresh Tokens | 15min access, 7-day refresh |
| **Brute Force Protection** | Rate limiting + CAPTCHA | 3 attempts per 15 minutes |

#### Data Protection

- **🔐 Encryption**: AES-256 for data at rest, TLS 1.3 for transit
- **🔍 Input Validation**: Multi-layer sanitization and validation
- **🚫 Injection Prevention**: Parameterized queries, whitelist filtering
- **🔒 Secure Headers**: HSTS, CSP, X-Frame-Options, etc.

#### Infrastructure Security

- **🐳 Container Security**: Non-root execution, minimal base images
- **🌐 Network Isolation**: Segmented networks with controlled communication
- **📊 Monitoring**: Real-time security event logging
- **🔄 Updates**: Automated security patches and dependency updates

### 📋 Compliance & Standards

- ✅ **OWASP Top 10** - All vulnerabilities addressed
- ✅ **NIST Cybersecurity Framework** - Controls implemented
- ✅ **ISO 27001** - Information security standards
- ✅ **GDPR Compliant** - Data privacy protection
- ✅ **SOC 2 Type II** - Security controls audited

---

## 📊 Usage Examples

### Port Scanning
\`\`\`bash
# Example: Scan common ports on a target
Target: example.com
Output: Open ports 22, 80, 443 with service detection
\`\`\`

### Subdomain Enumeration
\`\`\`bash
# Example: Find subdomains for a domain
Domain: example.com
Output: List of discovered subdomains (www, mail, ftp, etc.)
\`\`\`

### Vulnerability Scanning
\`\`\`bash
# Example: Scan a web application
URL: https://example.com
Output: Potential vulnerabilities and security issues
\`\`\`

## 🎯 Learning Objectives

This platform is designed to help new penetration testers:

1. **Understand Tool Integration** - Learn how security tools work together
2. **Practice Safe Testing** - Use tools in a controlled environment
3. **Develop Methodology** - Build systematic testing approaches
4. **Learn Security Concepts** - Understand vulnerabilities and mitigations
5. **Build Professional Skills** - Work with enterprise-grade authentication

## 🤝 Contributing

We welcome contributions! Please follow these steps:

1. **Fork the repository**
2. **Create a feature branch**
   \`\`\`bash
   git checkout -b feature/amazing-feature
   \`\`\`
3. **Make your changes**
4. **Add tests** if applicable
5. **Commit your changes**
   \`\`\`bash
   git commit -m 'Add amazing feature'
   \`\`\`
6. **Push to the branch**
   \`\`\`bash
   git push origin feature/amazing-feature
   \`\`\`
7. **Open a Pull Request**

### Development Guidelines
- Follow TypeScript best practices
- Use ESLint and Prettier for code formatting
- Write meaningful commit messages
- Add documentation for new features
- Ensure security best practices

## 🐛 Comprehensive Troubleshooting Guide

### Common Installation Issues

#### Node.js and Dependencies

**Issue: npm install fails with permission errors**
```bash
# Solution 1: Use npm with user directory
mkdir ~/.npm-global
npm config set prefix '~/.npm-global'
echo 'export PATH=~/.npm-global/bin:$PATH' >> ~/.bashrc
source ~/.bashrc

# Solution 2: Use nvm (recommended)
curl -o- https://raw.githubusercontent.com/nvm-sh/nvm/v0.39.0/install.sh | bash
nvm install node
nvm use node
```

**Issue: TypeScript compilation errors**
```bash
# Clear Next.js cache
rm -rf .next
npm run build

# Reinstall dependencies
rm -rf node_modules package-lock.json
npm install

# Check TypeScript configuration
npx tsc --noEmit
```

#### Database Connection Issues

**MongoDB Connection Troubleshooting**
```bash
# Check MongoDB status
sudo systemctl status mongod

# View MongoDB logs
sudo journalctl -u mongod -f

# Test connection manually
mongo --eval "db.adminCommand('ismaster')"

# Check network connectivity
telnet localhost 27017
```

**Common MongoDB Errors and Solutions**
```javascript
// Error: MongoNetworkError: failed to connect to server
// Solution: Check if MongoDB is running and accessible
const mongoose = require('mongoose');

async function testConnection() {
  try {
    await mongoose.connect(process.env.MONGODB_URI, {
      useNewUrlParser: true,
      useUnifiedTopology: true,
      serverSelectionTimeoutMS: 5000
    });
    console.log('MongoDB connected successfully');
  } catch (error) {
    console.error('MongoDB connection error:', error.message);
    
    // Detailed error handling
    if (error.name === 'MongoNetworkError') {
      console.log('Check if MongoDB is running on the specified host/port');
    } else if (error.name === 'MongoAuthenticationError') {
      console.log('Check your MongoDB credentials');
    }
  }
}
```

#### Security Tools Installation Issues

**Nmap Installation Problems**
```bash
# Ubuntu/Debian - if package not found
sudo apt-get update
sudo apt-get install software-properties-common
sudo add-apt-repository universe
sudo apt-get update
sudo apt-get install nmap

# macOS - if Homebrew fails
/bin/bash -c "$(curl -fsSL https://raw.githubusercontent.com/Homebrew/install/HEAD/install.sh)"
brew install nmap

# Windows with WSL2
wsl --install -d Ubuntu
# Then follow Ubuntu instructions
```

**Python Tools Installation Issues**
```bash
# If pip3 not found
sudo apt-get install python3-pip

# If sublist3r installation fails
pip3 install --user --upgrade pip
pip3 install --user sublist3r

# For permission issues
python3 -m pip install --user sublist3r

# Virtual environment approach (recommended)
python3 -m venv pentesting-tools
source pentesting-tools/bin/activate
pip install sublist3r dnspython requests
```

### Runtime Issues

#### Application Startup Problems

**Port Already in Use**
```bash
# Find process using port 3000
lsof -i :3000
netstat -tulpn | grep 3000

# Kill process
sudo kill -9 <process_id>

# Use different port
PORT=3001 npm run dev
```

**Environment Variables Not Loading**
```bash
# Check .env file exists and has correct format
cat .env | grep -v '^#' | grep '='

# Validate required variables
node -e "console.log(Object.keys(process.env).filter(k => k.includes('MONGO')))"

# Debug environment loading
node -e "require('dotenv').config(); console.log(process.env.MONGODB_URI)"
```

#### API and Authentication Issues

**JWT Token Issues**
```javascript
// Debug JWT tokens
const jwt = require('jsonwebtoken');

function debugToken(token) {
  try {
    const decoded = jwt.decode(token, { complete: true });
    console.log('Token header:', decoded.header);
    console.log('Token payload:', decoded.payload);
    console.log('Token expires:', new Date(decoded.payload.exp * 1000));
  } catch (error) {
    console.error('Invalid token:', error.message);
  }
}

// Test token verification
function verifyToken(token, secret) {
  try {
    const verified = jwt.verify(token, secret);
    console.log('Token valid:', verified);
  } catch (error) {
    console.error('Token verification failed:', error.message);
  }
}
```

**Email/SMS Service Issues**
```javascript
// Test email configuration
const nodemailer = require('nodemailer');

async function testEmail() {
  const transporter = nodemailer.createTransporter({
    host: process.env.EMAIL_HOST,
    port: process.env.EMAIL_PORT,
    secure: false,
    auth: {
      user: process.env.EMAIL_USER,
      pass: process.env.EMAIL_PASS
    }
  });

  try {
    await transporter.verify();
    console.log('Email server connection successful');
  } catch (error) {
    console.error('Email server error:', error);
  }
}

// Test SMS (Twilio) configuration
const twilio = require('twilio');

function testSMS() {
  try {
    const client = twilio(
      process.env.TWILIO_ACCOUNT_SID,
      process.env.TWILIO_AUTH_TOKEN
    );
    
    client.accounts(process.env.TWILIO_ACCOUNT_SID)
      .fetch()
      .then(account => console.log('Twilio connection successful:', account.friendlyName))
      .catch(error => console.error('Twilio error:', error));
  } catch (error) {
    console.error('Twilio configuration error:', error);
  }
}
```

### Performance Issues

#### Slow Scan Performance

**Optimize Nmap Scans**
```bash
# Fast scan for initial discovery
nmap -T4 -F target.com

# Optimize for large networks
nmap -T4 --min-parallelism 50 --max-parallelism 100 target.com

# Skip DNS resolution for speed
nmap -n target.com

# Use specific scan types for faster results
nmap -sS -T4 target.com  # SYN scan (fastest)
```

**Database Performance Optimization**
```javascript
// Add indexes for frequently queried fields
db.users.createIndex({ "email": 1 })
db.users.createIndex({ "username": 1 })
db.scanLogs.createIndex({ "userId": 1, "createdAt": -1 })
db.scanLogs.createIndex({ "tool": 1, "status": 1 })

// Optimize queries with explain()
db.scanLogs.find({ userId: ObjectId("...") }).explain("executionStats")

// Use aggregation for complex queries
db.scanLogs.aggregate([
  { $match: { userId: ObjectId("...") } },
  { $group: { _id: "$tool", count: { $sum: 1 } } }
])
```

## 📚 Learning Resources & Educational Path

### 🎓 Structured Learning Journey

Our platform provides a comprehensive learning path designed for different skill levels:

#### 🟢 Beginner Level (0-3 months)

**Phase 1: Foundation Building**
- 📖 **Networking Basics**: TCP/IP, OSI model, common ports
- 🌐 **Web Technologies**: HTTP/HTTPS, status codes, headers  
- 💻 **Linux Fundamentals**: Command line, file systems, processes
- 🔒 **Security Concepts**: CIA triad, threat modeling, risk assessment

**Hands-on Labs:**
- Network mapping with Nmap
- Basic web reconnaissance
- WHOIS and DNS analysis
- Simple vulnerability scanning

#### 🟡 Intermediate Level (3-6 months)

**Phase 2: Tool Mastery**
- 🔍 **Advanced Scanning**: Service detection, OS fingerprinting
- 🕷️ **Web App Testing**: SQL injection, XSS, authentication bypass
- 📡 **Wireless Security**: WiFi assessment, WPA/WPA2 attacks
- 🔎 **OSINT Techniques**: Social media, data breaches, metadata

**Practical Projects:**
- Complete network penetration test
- Web application security assessment  
- Wireless network audit
- OSINT investigation report

#### 🔴 Advanced Level (6+ months)

**Phase 3: Expert Techniques**
- 💥 **Exploitation**: Buffer overflows, privilege escalation
- 🏴‍☠️ **Red Team Tactics**: Persistence, lateral movement, C2
- 🛡️ **Blue Team Defense**: SIEM, incident response, forensics
- 📝 **Professional Reporting**: Executive summaries, technical details

**Certification Prep:**
- CEH (Certified Ethical Hacker)
- OSCP (Offensive Security Certified Professional)
- CISSP (Certified Information Systems Security Professional)
- GCIH (GIAC Certified Incident Handler)

### 📚 Curated Learning Resources

#### 📖 Essential Reading

| Book | Author | Focus Area | Difficulty |
|------|--------|------------|------------|
| **The Web Application Hacker's Handbook** | Stuttard & Pinto | Web Security | Intermediate |
| **Black Hat Python** | Justin Seitz | Python for Hackers | Intermediate |
| **The Hacker Playbook 3** | Peter Kim | Red Team Tactics | Advanced |
| **Practical Malware Analysis** | Sikorski & Honig | Malware Analysis | Advanced |

#### 🎥 Video Courses

- **🆓 Free Resources:**
  - [Cybrary](https://cybrary.it) - Free cybersecurity training
  - [Professor Messer](https://professormesser.com) - Security+ training
  - [SANS Cyber Aces](https://cyberaces.org) - Hands-on tutorials

- **💰 Premium Courses:**
  - [Pluralsight Security Path](https://pluralsight.com)
  - [Udemy Ethical Hacking](https://udemy.com)
  - [Linux Academy](https://linuxacademy.com)

#### 🏆 Practice Platforms

| Platform | Type | Cost | Skill Level |
|----------| **[TryHackMe](https://tryhackme.com)** | Guided Labs | Free/Premium | Beginner-Advanced |
| **[HackTheBox](https://hackthebox.eu)** | CTF Challenges | Free/Premium | Intermediate-Expert |
| **[VulnHub](https://vulnhub.com)** | Vulnerable VMs | Free | All Levels |
| **[OverTheWire](https://overthewire.org)** | Wargames | Free | Beginner-Advanced |

### 🧪 Hands-on Laboratory Exercises

#### Lab 1: Network Reconnaissance

**Objective:** Master network discovery and enumeration techniques

```bash
# Phase 1: Host Discovery
nmap -sn 192.168.1.0/24

# Phase 2: Port Scanning  
nmap -sS -T4 -p- <target_ip>

# Phase 3: Service Detection
nmap -sV -sC <target_ip>

# Phase 4: Vulnerability Assessment
nmap --script vuln <target_ip>
```

**Expected Outcome:** Complete network topology with service inventory

#### Lab 2: Web Application Security Testing

**Objective:** Identify and exploit common web vulnerabilities

```bash
# Reconnaissance
curl -I http://target.com
dirb http://target.com

# Vulnerability Scanning
nikto -h http://target.com
nuclei -u http://target.com

# Manual Testing
sqlmap -u "http://target.com/page?id=1"
```

**Expected Outcome:** Comprehensive security assessment report

#### Lab 3: Wireless Network Assessment

**Objective:** Evaluate wireless security posture

```bash
# Monitor Mode Setup
airmon-ng start wlan0

# Network Discovery
airodump-ng wlan0mon

# WPA/WPA2 Testing
aircrack-ng -w wordlist.txt capture.cap
```

**Expected Outcome:** Wireless security audit with recommendations

### 🎯 Skill Development Milestones

#### Beginner Milestones ✅

- [ ] Successfully perform network discovery scan
- [ ] Identify open ports and services
- [ ] Conduct basic web vulnerability scan
- [ ] Generate professional scan report
- [ ] Understand common attack vectors

#### Intermediate Milestones ✅

- [ ] Exploit SQL injection vulnerability
- [ ] Perform successful privilege escalation
- [ ] Conduct comprehensive OSINT investigation
- [ ] Create custom exploit payload
- [ ] Lead penetration testing project

#### Advanced Milestones ✅

- [ ] Develop custom security tools
- [ ] Design red team campaign
- [ ] Implement security automation
- [ ] Mentor junior team members
- [ ] Achieve industry certification

### 🏅 Certification Roadmap

```mermaid
graph TD
    A[Security+ Foundation] --> B[CEH Practical Skills]
    B --> C[OSCP Hands-on]
    C --> D[CISSP Management]
    
    B --> E[GCIH Incident Response]
    C --> F[OSCE Expert Level]
    D --> G[CISSP Concentrations]
    
    style A fill:#90EE90
    style B fill:#FFE4B5  
    style C fill:#FFB6C1
    style D fill:#E6E6FA
```

### 📊 Progress Tracking

Track your learning journey with our built-in progress system:

- **📈 Skill Assessments**: Regular quizzes and practical tests
- **🏆 Achievement Badges**: Unlock certifications for completed modules
- **📝 Learning Portfolio**: Document your projects and findings
- **👥 Peer Review**: Get feedback from community experts
- **📅 Study Plans**: Personalized learning schedules

---

## 🤝 Community & Contribution Guidelines

### Contributing to the Project

#### Development Workflow
1. **Fork and Clone**
   ```bash
   git clone https://github.com/sumansingh20/Unified-Toolkit-for-New-Pen-Testers.git
   ```

2. **Create Feature Branch**
   ```bash
   git checkout -b feature/your-amazing-feature
   ```

3. **Development Standards**
   - Follow ESLint and Prettier configurations
   - Write comprehensive tests for new features
   - Update documentation for API changes
   - Follow semantic commit message conventions

4. **Pull Request Process**
   - Ensure all tests pass
   - Update README if necessary
   - Add screenshots for UI changes
   - Request review from maintainers

#### Code Review Guidelines
- **Security First**: All code changes reviewed for security implications
- **Performance Impact**: Consider impact on scanning performance
- **User Experience**: Maintain consistent UI/UX patterns
- **Documentation**: Code should be self-documenting with clear comments
- **Testing**: Minimum 80% code coverage for new features

### Community Support

#### Getting Help
1. **Documentation**: Check this README and inline documentation
2. **GitHub Issues**: Search existing issues before creating new ones
3. **Discussions**: Use GitHub Discussions for general questions
4. **Discord Community**: Real-time chat and collaboration
5. **Stack Overflow**: Tag questions with 'unified-toolkit'

#### Reporting Security Issues
```
For security vulnerabilities, please email: security@unified-toolkit.com
Include:
- Detailed description of the vulnerability
- Steps to reproduce
- Potential impact assessment
- Suggested mitigation (if any)

Do not create public GitHub issues for security vulnerabilities.
```

### Code of Conduct

#### Our Standards
- **Respectful Communication**: Treat all community members with respect
- **Constructive Feedback**: Provide helpful and actionable feedback
- **Educational Focus**: Remember this is a learning platform
- **Legal Compliance**: Only use tools for authorized testing
- **Ethical Hacking**: Follow responsible disclosure principles

#### Enforcement
- Warning for minor violations
- Temporary ban for repeated violations
- Permanent ban for severe violations
- Appeal process available via email

## 🌟 Project Roadmap & Future Vision

### 🚀 Current Status (v1.0)

- ✅ **Core Platform**: Fully functional with 20+ security tools
- ✅ **Authentication**: Enterprise-grade security with 2FA
- ✅ **User Interface**: Modern, responsive design with dark/light themes
- ✅ **Documentation**: Comprehensive guides and tutorials
- ✅ **Community**: Active user base with 500+ registered users

### 📅 Short-term Goals (Q1-Q2 2025)

#### 🔧 Platform Enhancements
- [ ] **Real-time Collaboration**: Multi-user scanning sessions
- [ ] **Advanced Reporting**: PDF export with custom branding
- [ ] **Mobile App**: iOS and Android applications
- [ ] **API Gateway**: GraphQL endpoint for better data fetching
- [ ] **Webhook Integration**: Real-time notifications and integrations

#### 🛠️ New Tools & Features
- [ ] **Container Security**: Docker and Kubernetes scanning
- [ ] **Cloud Security**: AWS, Azure, GCP assessment tools
- [ ] **IoT Testing**: Specialized tools for IoT device testing
- [ ] **Blockchain Analysis**: Cryptocurrency and smart contract tools
- [ ] **AI-Powered Scanning**: Machine learning enhanced vulnerability detection

#### 🎓 Educational Improvements
- [ ] **Interactive Tutorials**: Step-by-step guided exercises
- [ ] **Certification Prep**: CEH and OSCP preparation modules
- [ ] **Video Learning**: Integrated video tutorials and walkthroughs
- [ ] **Community Labs**: Shared virtual environments
- [ ] **Mentorship Program**: Connect learners with experts


#### 🤖 AI & Automation
- [ ] **Smart Vulnerability Prioritization**: Risk-based ranking
- [ ] **Auto-remediation Suggestions**: AI-powered fix recommendations
- [ ] **Threat Intelligence**: Integration with global threat feeds
- [ ] **Behavioral Analysis**: Anomaly detection in scan patterns
- [ ] **Natural Language Queries**: "Find all SQL injection vulnerabilities"

#### 🌐 Global Expansion
- [ ] **Multi-language Support**: 10+ language translations
- [ ] **Regional Compliance**: GDPR, CCPA, local data protection laws
- [ ] **CDN Integration**: Global content delivery for faster access
- [ ] **Local Partnerships**: Regional cybersecurity training organizations
- [ ] **Currency Support**: Multiple payment options and currencies

### 🔮 Long-term Vision (2026+)

#### 🚀 Revolutionary Features
- [ ] **Virtual Reality Training**: Immersive cybersecurity environments
- [ ] **Quantum-Safe Cryptography**: Post-quantum security testing
- [ ] **Blockchain-based Audit Trail**: Immutable security testing records
- [ ] **Edge Computing Security**: Specialized tools for edge environments
- [ ] **6G Network Testing**: Next-generation wireless security

#### 🌍 Ecosystem Development
- [ ] **Open Source Marketplace**: Community-contributed tools and plugins
- [ ] **Academic Partnerships**: Integration with universities and colleges
- [ ] **Research Collaboration**: Joint projects with security research institutions
- [ ] **Industry Standards**: Contribute to cybersecurity standards development
- [ ] **Global Certification**: Recognized certification program

#### 📊 Platform Evolution
- [ ] **Self-Healing Infrastructure**: Auto-scaling and self-recovery
- [ ] **Zero-Trust Architecture**: Complete security model overhaul
- [ ] **Sustainable Computing**: Green technology and carbon-neutral hosting
- [ ] **Accessibility Excellence**: Full compliance with accessibility standards
- [ ] **Performance Optimization**: Sub-second response times globally

### 🎯 Success Metrics & KPIs

| Metric | Current | Q4 2025 Target | Q1 2026 Target | 2026 Target |
|--------|---------|----------------|----------------|-------------|
| **Active Users** | 500+ | 2,000 | 10,000 | 50,000 |
| **Tools Available** | 20+ | 35 | 60 | 100+ |
| **Scan Success Rate** | 95% | 98% | 99% | 99.5% |
| **API Response Time** | <2s | <1s | <500ms | <200ms |
| **Security Incidents** | 0 | 0 | 0 | 0 |

### 🤝 Community Contributions

We actively encourage community involvement in our roadmap:

#### 💡 Feature Requests
- **GitHub Issues**: Submit and vote on feature requests
- **Discord Discussions**: Real-time feedback and brainstorming
- **Monthly Surveys**: Regular user feedback collection
- **Beta Testing**: Early access to new features

#### 👨‍💻 Development Contributions
- **Tool Integration**: Add support for new security tools
- **UI/UX Improvements**: Design and usability enhancements
- **Documentation**: Tutorials, guides, and translations
- **Testing**: Quality assurance and bug reporting

#### 🎓 Educational Content
- **Lab Exercises**: Create hands-on learning modules
- **Video Tutorials**: Record educational content
- **Blog Posts**: Share knowledge and best practices
- **Case Studies**: Real-world penetration testing examples

### 📞 Feedback & Suggestions

Your input shapes our roadmap! Reach out through:

- 📧 **Email**: roadmap@unified-toolkit.com
- 💬 **Discord**: Join our community server
- 🐙 **GitHub**: Open issues and discussions
- 📱 **Social Media**: Follow us for updates

---

---

## 📄 Legal Disclaimer

**IMPORTANT**: This tool is designed for educational purposes and authorized security testing only. Users are responsible for:

- Obtaining proper authorization before testing any systems
- Complying with all applicable laws and regulations
- Using the tool in accordance with ethical hacking principles
- Respecting the privacy and security of others

The developers and contributors of this project are not responsible for any misuse of the tool or any damages resulting from its use.

## 📞 Support & Community

### 🆘 Getting Help

We're here to help you succeed! Multiple support channels available:

#### 🚀 Quick Support Options

| Issue Type | Best Channel | Response Time | Cost |
|------------|--------------|---------------|------|
| **Bug Reports** | GitHub Issues | < 24 hours | Free |
| **Feature Requests** | GitHub Discussions | < 48 hours | Free |
| **General Questions** | Discord Community | < 2 hours | Free |
| **Installation Help** | Documentation + Discord | < 4 hours | Free |
| **Enterprise Support** | Email Support | < 4 hours | Premium |

#### 📚 Self-Help Resources

- **📖 Documentation**: Comprehensive guides and tutorials
- **🎥 Video Library**: Step-by-step video tutorials
- **❓ FAQ Section**: Common questions and solutions
- **🔍 Search Function**: Find answers in our knowledge base
- **📋 Troubleshooting Guides**: Detailed problem-solving guides


### 🛡️ Security & Vulnerability Reporting

**🔒 Report Security Issues Privately**

If you discover a security vulnerability, please report it responsibly:

```text
Email: security@unified-toolkit.com
PGP Key: [Download](https://unified-toolkit.com/pgp-key.asc)

Include in your report:
- Detailed description of the vulnerability
- Steps to reproduce the issue
- Potential impact assessment
- Suggested mitigation (if known)
- Your contact information for follow-up

Response Timeline:
- Initial acknowledgment: Within 24 hours
- Preliminary assessment: Within 72 hours
- Status updates: Every 7 days until resolved
- Public disclosure: After fix deployment (coordinated)
```

**🏆 Security Bounty Program**

We offer rewards for qualifying security vulnerabilities:

| Severity | Reward Range | Criteria |
|----------|--------------|----------|
| **Critical** | $500 - $2,000 | RCE, Authentication bypass |
| **High** | $200 - $500 | Privilege escalation, Data exposure |
| **Medium** | $50 - $200 | XSS, CSRF, Information disclosure |
| **Low** | $25 - $50 | Rate limiting, Configuration issues |

### 🤝 Contributing to the Project

#### 🔧 Code Contributions

1. **Fork the Repository**
   ```bash
   git clone https://github.com/sumansingh20/Unified-Toolkit-for-New-Pen-Testers.git
   ```

2. **Create Feature Branch**
   ```bash
   git checkout -b feature/your-amazing-feature
   ```

3. **Development Guidelines**
   - Follow TypeScript and ESLint configurations
   - Write comprehensive tests (minimum 80% coverage)
   - Update documentation for any API changes
   - Use conventional commit messages

4. **Submit Pull Request**
   - Ensure all tests pass
   - Include screenshots for UI changes
   - Provide detailed description of changes
   - Request review from maintainers

#### 📝 Documentation Contributions

- **📚 Improve Existing Docs**: Fix typos, add clarity, update examples
- **🆕 Create New Guides**: Write tutorials, how-tos, and best practices
- **🌍 Translations**: Help translate content into other languages
- **🎥 Video Content**: Create educational videos and screencasts

#### 🎨 Design Contributions

- **🖌️ UI/UX Improvements**: Enhance user interface and experience
- **📱 Mobile Optimization**: Improve mobile responsiveness
- **🎨 Visual Assets**: Create icons, illustrations, and graphics
- **♿ Accessibility**: Improve accessibility features and compliance

### 🌟 Community Recognition

#### 🏅 Contributor Levels

| Level | Contributions | Benefits |
|-------|---------------|----------|
| **🥉 Helper** | 1-5 contributions | Community badge, Discord role |
| **🥈 Contributor** | 6-15 contributions | Beta access, Direct developer contact |
| **🥇 Core Contributor** | 16+ contributions | Design input, Roadmap influence |
| **💎 Maintainer** | Long-term commitment | Repository access, Decision making |

#### 🎉 Monthly Recognition

- **🌟 Contributor of the Month**: Featured on website and social media
- **🚀 Innovation Award**: Best new feature or improvement
- **📚 Educator Award**: Best tutorial or educational content
- **🐛 Bug Hunter**: Most valuable bug reports and fixes

#### 📊 Project Statistics

- **⭐ GitHub Stars**: Track our growth
- **🍴 Forks**: See community involvement  
- **📝 Issues**: Current bugs and features
- **🔄 Pull Requests**: Active development
- **📈 Downloads**: Monthly usage statistics

---

<div align="center">

## ❤️ Special Thanks

**To Our Amazing Community**

This project exists because of the incredible support from:

- **🧑‍💻 Contributors**: 50+ developers who've made this possible
- **🐛 Bug Reporters**: Community members helping us improve
- **📚 Educators**: Teachers and trainers using our platform
- **🌟 Supporters**: Everyone who starred, shared, and spread the word



</div>

---

<div align="center">

## 📄 Legal & License Information

**📋 License**: [MIT License](LICENSE) - Free for personal and commercial use

**⚖️ Terms of Service**: [Read Here](https://unified-toolkit.com/terms)

**🔒 Privacy Policy**: [Read Here](https://unified-toolkit.com/privacy)

**⚠️ IMPORTANT DISCLAIMER**

This tool is designed for **educational purposes** and **authorized security testing** only. 

Users are responsible for:
- ✅ Obtaining proper authorization before testing any systems
- ✅ Complying with all applicable laws and regulations  
- ✅ Using the tool ethically and responsibly
- ✅ Respecting privacy and security of others

The developers are not responsible for any misuse or damages resulting from use of this tool.

**🎓 Educational Use Only**

*"With great power comes great responsibility"* - Use these tools wisely!

---

### 🔗 Quick Links

[🏠 Homepage](https://unified-toolkit.com) • [📚 Documentation](https://docs.unified-toolkit.com) • [💬 Discord](https://discord.gg/unified-toolkit) • [🐙 GitHub](https://github.com/sumansingh20/Unified-Toolkit-for-New-Pen-Testers) • [📧 Contact](mailto:hello@unified-toolkit.com)

---

**Built with ❤️ by [Suman Singh](https://github.com/sumansingh20) and the cybersecurity community**

*"Security is not a product, but a process."* - Bruce Schneier

**⭐ If you found this helpful, please give us a star on GitHub! ⭐**

</div><|MERGE_RESOLUTION|>--- conflicted
+++ resolved
@@ -10,8 +10,20 @@
 - **Expert**: Binary analysis, forensics
 
 
-<<<<<<< HEAD
-=======
+### 🖥️ Modern Interface
+- Real-time terminal output
+- Dark/Light theme support
+- Mobile-responsive design
+- Progressive Web App (PWA)
+- Accessibility (WCAG 2.1 AA)
+
+### 📊 Advanced Features
+- Scan result export (PDF, JSON)
+- Team collaboration
+- Performance monitoring
+- Audit logging
+- API rate limiting
+
 </td>
 </tr>
 </table>
@@ -33,7 +45,6 @@
 ### High-Level Architecture
 
 ```mermaid
->>>>>>> 9da4a2b3
 graph TB
     A[Client Browser] -->|HTTPS| B[Nginx Reverse Proxy]
     B --> C[Next.js Application]
